#!/usr/bin/perl

# vim: ai

package Kla;

use Net::LDAP;
use Authen::SASL qw(Perl);
use Authen::Krb5;
use File::Temp qw(:mktemp);
use IPC::Open2;
use strict;
use warnings;

our $VERSION = '0.1';

=pod

=head1 NAME

Kla - Kerberos Ldap Admin, perl libraries

=head1 SYNOPSIS

  use Kla;
  my $kla = Kla->new();
  $kla->new_user("username", password=>"s3cr1t", admin => 0);
  $kla->new_user("username_2", admin => 1);
  $kla->set_password("3xtr4_s3cr1t");
  $kla->del_user("username_3");

=head1 DESCRIPTION

Kla is an attempt at making a flexible user management system for a
network setup with both Kerberos and LDAP in the same network; for now,
Kla assumes that users have their username and numeric UID configured in
LDAP, but their password in Kerberos. It also assumes that LDAP
authentication using Kerberos will just plain work. Future versions of
Kla may remove this limitation.

Kla can be configured through a system-wide configuration file, through
a per-user configuration file, or just by modifying the configuration
values in code. See CONFIGURATION, below.

This Kla perl module is flexible, but rather crude in usage. For a
user-friendly version that is usable, have a look at the "kla" script.

=head1 CONFIGURATION

The Kla constructor will read three files. These are, in sequence:
 
 /etc/kla.cfg
 $HOME/.kla
 $HOME/.kla_cache

These are simple key-value files, in which the keys are separated from
the value by an equals sign ("="). The file may also contain comments;
comments start with a hash mark ("#") and continue until the end of the
line. The .kla_cache file is written in kla's destructor, and is used
for values that may be of use in next runs. These will all be private
variables; if you find you need to modify them to get kla to do what you
want, then please file a bug.

Upon reading each key, the constructor will store the read value in the
hash table that it will eventually bless and return as the object; the
key in the configuration file will be the key in the object's hash
table. Any internal values that Kla needs for housekeeping will be
prefixed by 'priv'; setting these manually from either configuration or
code is highly discouraged, as their behaviour, meaning, or even
existence, may change without further notice. Having said that, it is
therefore possible to modify any of the following configuration
variables from code as well as from any of the two above configuration
files, unless otherwise noted.

=head2 Configuration values

=over 3

=item binddn

The distinguished name with which to bind to the LDAP server. Example:

 binddn=uid=wouter,ou=People,dc=nixsys,dc=be

=item binddn_template

A template with which binddn will be set in case it has not been
otherwise set. This cannot be set from code, since this is checked for
only in the constructor. The template is used in an eval string.
Example:

binddn_template=uid=\" . $ENV{USER} . \",ou=People,dc=nixsys,dc=be

=item kadm_princ

The principal used for administrator privileges. If unset, then
'username/admin@REALM' is used. Example:

kadm_princ=wouter/admin@GREP.BE

=item ldapgroupbase

The LDAP search base for group entries. Example:

ldapgroupbase=ou=Groups,dc=nixsys,dc=be

=item ldapuserbase

The LDAP search base for user entries. Example:

ldapuserbase=ou=People,dc=nixsys,dc=be

=item ldapuri

The URI used to connect to the LDAP server. Example:

ldapuri=ldaps://ldap.nixsys.be

=item maxuid

The maximum correct value to be used for uidNumber attributes. Example:

maxuid=10000

=item maxgid

The maximum correct value to be used for gidNumber attributes. Example:

maxgid=10000

=item minuid

The minimum correct value to be used for uidNumber attributes. Example:

minuid=2000

=item mingid

The minimum correct value to be used for gidNumber attributes. Example:

mingid=2000

=item realm

The kerberos realm. If not set, the system-wide default realm (as
configured in /etc/krb5.conf) is used.

=item <type>ask

The definitions of a number of questions that can be asked for creating
a <type>. The value of this configuration value is a set of definitions
separated by the bar ('|') symbol; each of these definitions consists of
a set of colon-separated values. The first two of these are a variable
name and a prompt that is shown when the user needs to enter some data;
the data that is entered is then stored in a variable of the given name,
in a separate scope. The third field is optional, and can contain
options; valid options are 'd', for default value (which is then given
as a fourth field), 'o' for 'optional' (meaning that the user can leave
this field empty), and 'm' for 'multi-value'. The option 'm' implies
'o', and 'd' and 'o' are mutually exclusive; as such, it is not
necessary to enter more than one option in the same question definition.

The values that are set using these questions are used in the
'<type>vals' option, see below.

Example:

userask=firstname:Enter first name|lastname:Enter last name

=item <type>classes

A set of colon-separated strings enumerating the objectClasses that a
<type> should be assigned. Example:

userclasses=top:inetOrgPerson:organizationalPerson:shadowAccount:uidObject:posixAccount:trustAccount

=item <type>vals

A set of bar-separated templates that the system will evaluate using the
apply_string_template() sub in order to create attributes for a <type> object.
A template can contain any values set using the <type>ask configuration
value. For creating users, the system additionally sets $user
(containing the username that was used in the API call) and $uidnumber
(containing the generated UID number); for groups, the system will set
$group and $gidnumber. Example:

uservals=cn: $firstname $lastname|sn: $lastname|givenName: $firstname|uid: $user|homeDirectory:/home/$user|loginShell:/bin/bash|gecos:$firstname $lastname|userPassword: {SASL}$user\@REALM|dn: uid=$user,ou=People,dc=grep,dc=be|uidNumber: $uidnumber|gidNumber: 2000

=back

=head1 SUBROUTINES

=head2 Generic (non-OO) methods

=over 3

=item apply_string_template(TEMPLATE, VALUES)

This method will evaluate TEMPLATE (which must be a scalar) in an
environment where every element of VALUES (a hash) is available under a
scalar with the name of the key of that hash value. For example,
consider a template like this:

 dn: uid=$user, ou=People, dc=nixsys, dc=be

Then the following:

 Kla::apply_string_templates($template, { user => "wouter" });

will return:

 dn: uid=wouter, ou=People, dc=nixsys, dc=be

=cut

sub apply_string_template($\%) {
	my $retval;
	my $tmplstr = shift;
	my $vals = shift;
	my $key;
	my $val;
	my $str;
	my $pid;

	while (($key, $val) = each %$vals) {
		$str .= "my \$$key = \"$val\";";
	}
	$str .= "my \$priv_retval = \"$tmplstr\";print \$priv_retval;";
	$pid=open PIPE, "-|";
	if($pid) {
		while(<PIPE>) {
			$retval.=$_;
		}
	} else {
		eval $str;
		exit;
	}
	close PIPE;

	return $retval;
}

=pod

=back

=head2 Class methods

=over 3

=item new( )

Constructor. Accepts no arguments, will return a new Kla object. After
running the constructor, it may be necessary to run the bind( ) call.

=cut

sub new($) {
	my $class = shift;
	my $self = {};
	my $cfile;
	my $dotfile;
	my $cachefile;
	my $file;
	my $cval;

	$cfile = undef unless open($cfile, "< /etc/kla.cfg");
	$dotfile = undef unless open($dotfile, "< " . $ENV{HOME} . "/.kla");
	$cachefile = undef unless open($cachefile, "< " . $ENV{HOME} . "/.kla_cache");
	foreach $file ($cfile, $dotfile, $cachefile) {
		next unless defined($file);
		while(<$file>) {
			next if /^#/;
			s/#.*$//g;
			if(/^(.*?)=(.*)$/) {
				$self->{$1}=$2;
			}
		}
	}
	close($cfile) if defined $cfile;
	close($dotfile) if defined $dotfile;
	close($cachefile) if defined $cachefile;
	foreach $cval("minuid", "maxuid", "mingid", "maxgid") {
		if(exists($self->{"priv_$cval"}) && $self->{"priv_$cval"} eq '') {
			undef($self->{"priv_$cval"});
		}
	}
	if(!exists($self->{binddn})) {
		if(exists($self->{binddn_template})) {
			my %h = {};
			$self->{dn} = apply_string_template($self->{binddn_template}, %h);
		}
	}
	bless $self, $class;
}

sub DESTROY($) {
	my $self = shift;
	my $cachefile;
	my $i;

	if(open($cachefile, "> " . $ENV{HOME} . "/.kla_cache")) {
		for $i ("priv_minuid", "priv_mingid", "priv_maxuid", "priv_maxgid") {
			print $cachefile "$i=" . $self->{$i} . "\n" if exists($self->{$i});
		}
		close($cachefile);
	}
	$self->logout_admin();
}

sub add_entry($$\%) {
	my $self = shift;
	my $dn = shift;
	my $vals = shift;
	my $ldap;
	my $ent;

	$ldap = $self->{priv_ldapobj};
	$ent=Net::LDAP::Entry->new($dn, %$vals);
	$ldap->add($ent);
}

=pod

=back

=head2 Object methods

=over 3

=item bind( )

This object method will bind the Kla object to the LDAP server, using
the GSSAPI SASL mechanism. Calling this method is required if changing
or searching the LDAP directory is wanted.

=cut

# XXX probably want to use the admin krb stuff here, rather than just the
# default ccache
# Try using $ENV{KRB5CCNAME}, maybe that'll work.
sub bind($) {
	my $ldap;
	my $sasl;
	my $self = shift;

	$ldap = Net::LDAP->new($self->{ldapuri}) or die $!;
	$sasl = Authen::SASL->new(mech => "GSSAPI");
	$ldap->bind($self->{binddn}, sasl => $sasl, version => 3);
	$self->{priv_ldapobj} = $ldap;
}

# Parameters:
# elemname -- prefix of the template names
# asksub -- subroutine used when input is needed. Takes one argument
#  (prompt) and returns data that has been entered by the user, or '' if
#  nothing was entered.
# errsub -- subroutine used when an input error has occurred. Takes one
#  argument (error message)
# vals -- hash table with values for ${elemname}ask values. If empty,
#  everything will be asked interactively. If some values are entered,
#  these will be skipped in the interactive prompting.
sub add_elem($$\&\&\%) {
	my $self = shift;
	my $elemname = shift;
	my $asksub = shift;
	my $errsub = shift;
	my $vals = shift;
	my $q;
	my $qstring;
	my $ent;
	my %attrs;
	my $attr;
	my @objclass = ();
	my $res;
	my $dn;

	if(!defined($self->{"${elemname}vals"}) || !defined($self->{"${elemname}ask"})) {
		die "configuration incomplete for creating ${elemname}s.";
	}
	foreach $q(split /\|/, $self->{"${elemname}ask"}) {
		my @elem = split /:/, $q;

		if(!exists($$vals{$elem[0]})) {
			my $multi=undef;
			my $optional=undef;
			my $default=undef;
			my $attrval=undef;
			my @attrvals=();
			my $ready=0;

			if(scalar(@elem) > 2) {
				my @opts = @elem[2..$#elem];
				while(defined($opts[0])) {
					my $elem = shift @opts;
					$multi=1 if $elem eq 'm';
					if(($optional && $elem eq 'd') || ($default && $elem eq 'o')) {
						die 'default and optional are mutually exclusive!';
					}
					$optional=1 if $elem eq 'o';
					$default=shift @opts if $elem eq 'd';
				}
			}
			$qstring=$elem[1];
			$qstring .= " (default=$default)" if $default;
			$qstring .= " (or empty, if not required)" if $optional;
			$qstring .= " (or empty to stop)" if $multi;
			while(!$ready) {
				$attrval = &$asksub($qstring);
				if($attrval eq '') {
					$attrval = undef;
					$attrval = $default if $default;
					$ready = 1 if $default;
					$ready = 1 if $optional;
					$ready = 1 if $multi;
				} else {
					if($multi) {
						push @attrvals, $attrval;
					} else {
						$ready=1;
					}
				}
				if (!defined($attrval) && !$ready) {
					&$errsub("That is not valid, please try again");
				}
			}
			$attrs{$elem[0]}=\@attrvals if scalar(@attrvals);
			$$vals{$elem[0]}=$attrval if scalar($attrval);
		}
	}
	$$vals{realm}=$self->{realm};
	foreach $attr(split /\|/,$self->{"${elemname}vals"}) {
		my @attr = split(/:/, $attr);
		$attrs{$attr[0]} = apply_string_template($attr[1], %$vals);
	}
	foreach (split /:/, $self->{"${elemname}classes"}) {
		push @objclass, $_;
	}
	$attrs{objectClass} = \@objclass;
	$dn = delete $attrs{dn};
	$ent = Net::LDAP::Entry->new($dn, %attrs);
	$res = $self->{priv_ldapobj}->add($ent);
	$res->code && die $res->error;
}

sub need_ldap($) {
	my $self = shift;

	if(!exists($self->{priv_ldapobj})) {
		die "Programmer error: need LDAP connection before this action can be performed!";
	}
}

sub need_admin_krb($) {
	my $self = shift;
	my $found=0;

	$self->needs_logon();
	#if(!exists($self->{priv_kadm_cc})) {
		#die "Programmer error: need to logon to Kerberos as admin first";
	#}
	open KLIST, "klist |";
	while(<KLIST>) {
		if(/Default principal: .*\/admin/) {
			$found=1;
			last;
		}
	}
	close KLIST;
	if(!$found) {
		die "You need to log on as administrator! Please run 'kinit -p " . $ENV{USER} . "/admin\n";
	}
}

=pod

=item createuser(USER, GROUPS, ASKSUB, ERRSUB, VARS)

Create a new user. USER should be the requested username. If this
username already exists, creating the user will fail. GROUPS must be a
reference to an array containing the groups of which the user should be
made a member. If the user should not be a member of any group
initially, then GROUPS should be a reference to an empty array. ASKSUB
should be a subroutine that will be used to ask the user a question in
case the userask configuration value requires data that isn't specified
in VARS; ERRSUB should output an error message in case the user enters
something incorrectly through ASKSUB. VARS may contain any data that is
defined in the userask configuration value; it will be used together
with the uservals and the userclasses configuration parameters to define
the new user.

=cut

sub createuser($$\@\&\&\%) {
	my $self=shift;
	my $user=shift;
	my $groups=shift;
	my $asksub = shift;
	my $errsub = shift;
	my $res;
	my $ldap = $self->{priv_ldapobj};
	my $vars = shift;

	$self->need_ldap();
	$res = $ldap->search(base => $self->{userbase},
			     filter => "(&(objectClass=posixAccount)(uid=$user))");
	$res->code && die $res->error;
	die "Could not create user: user already exists\n" if $res->count();
	$self->findHighestUid();
	$$vars{uidnumber} = $self->{priv_minuid} + 1;
	$$vars{user} = $user;
	$self->add_elem("user", $asksub, $errsub, $vars);
	my @members = ( $user );
	for my $group (@$groups) {
		$self->addmembers($group, @members);
	}
	$self->need_admin_krb();
	# kadmin wants to warn us that the credentials cache hasn't been
	# destroyed. That's all nice and dandy, but we don't need no stinking
	# beeping, thanks.
	open KADMIN, "/usr/sbin/kadmin -r " . $self->{realm} . " -c " . $self->{priv_kadm_ccname} . " -q 'addprinc -randkey $user\@" . $self->{realm} . "'|";
	while(<KADMIN>) { }
	close KADMIN;
}

=pod

=item creategroup(GROUPNAME, MEMBERS, ASKSUB, ERRSUB, VARIABLES)

Creates a new group.

The first argument should be the name of the group. If this group
already exists, creating the group will fail.

The second argument should be a reference to an array with 0 or more
elements. Every element of the array should be a username; these users
will be added to the group after it is created, by adding new memberUid
attributes.

The last argument should be a reference to a hash. This hash will be
used together with the newgroup_template configuration value and the
apply_string_template method to generate the LDIF code for the group, after
which it will be created.

If creating the group fails for some reason, then creategroup() will die
with an appropriate error message.

=cut

sub creategroup($$\@\&\&\%) {
	my $self = shift;
	my $group = shift;
	my $members = shift;
	my $vals = shift;
	my $ldap;
	my $res;
	my $member;
	my $template;

	die "Not bound yet!" unless exists($self->{priv_ldapobj});
	$ldap = $self->{priv_ldabobj};
	$res = $ldap->search(base => $self->{ldapgroupbase},
			     filter => "(&(objectClass=posixGroup)(cn=$group)",
			     scope => "sub",
			     attrs => [ 'gidNumber' ]);
	$res->code && die $res->error;
	if($res->count() > 0) {
		die "Group already exists, with gidNumber " . $res->pop_entry()->get_value("gidNumber") . "\n";
	}
	$self->findHighestGid();
	$vals->{gidnumber} = $self->{priv_mingid} + 1;
	$template = $self->{newgroup_template};
	foreach $member(@$members) {
		$template .= "\nmemberUid = $member";
	}
	$self->add_entry($template, $vals);
	$self->addmembers($group, $members);
}

=pod

=item needs_logon()

<<<<<<< HEAD
returns true if we need to log on in order to be able to do operations
that require administrator privileges
=======
returns TRUE if we need to log on in order to be able to do operations
that require administrator privileges.
>>>>>>> cb69f3bb

=cut

sub needs_logon($) {
	my $self = shift;
	my $cc;
	my $princname;

	if(!exists($self->{priv_krbctx})) {
		$self->{priv_krbctx} = Authen::Krb5::init_context();
	}
	if(!exists($self->{realm})) {
		$self->{realm} = Authen::Krb5::get_default_realm();
	}
	if(!exists($self->{kadm_princ})) {
<<<<<<< HEAD
		$self->{kadm_princ} = $ENV{USER} . "/admin\@" . $self->{realm}
=======
		$self->{kadm_princ} = $ENV{USER} . "/admin\@" . $self->{realm};
>>>>>>> cb69f3bb
	}
	$cc = Authen::Krb5::cc_default();
	$princname = $cc->get_principal();
	$self->{priv_kadm_ccname} = Authen::Krb5::cc_default_name();
	if(defined $princname && $princname =~ /\/admin\@/) {
		return 0;
	}
	return 1;
}
<<<<<<< HEAD
=======

=pod

>>>>>>> cb69f3bb
=item login_admin(PASSWORD)

Log in to the Kerberos server as an admin user (username/admin@REALM).
Required for operations on the kerberos server; for password change
operations, see login().

=cut

# XXX Should really use the commented-out code; but `perldoc GSSAPI' is
# less than helpful, and is required reading if we want to set a
# specific credentials cache rather than use (overwrite) the default.

sub login_admin($$) {
	my $self = shift;
	my $pw = shift;
<<<<<<< HEAD
	my $ctx;
	my $cc_ldap;
	my $cc_krb;
	my $tmpfile;
	my $tname;

	if(!exists($self->{priv_krbctx})) {
		$self->{ctx} = Authen::Krb5::init_context();
=======
	my $cc;

	if(!exists($self->{priv_krbctx})) {
		$self->{priv_krbctx} = Authen::Krb5::init_context();
>>>>>>> cb69f3bb
	}
	if(!exists($self->{realm})) {
		$self->{realm} = Authen::Krb5::get_default_realm();
	}
	if(!exists($self->{kadm_princ})) {
		$self->{kadm_princ} = $ENV{USER} . "/admin\@" . $self->{realm};
	}
	if(!exists($self->{priv_kadm_cc})) {
<<<<<<< HEAD
		# XXX This is ugly, but the API is horribly broken.
=======
>>>>>>> cb69f3bb
		my $client=Authen::Krb5::parse_name($self->{kadm_princ});
		my $server=Authen::Krb5::parse_name("kadmin/admin\@" . $self->{realm});
		my $tgt = Authen::Krb5::parse_name("krbtgt/" . $self->{realm} . '@' . $self->{realm});
		my $error;

<<<<<<< HEAD
		$tmpfile = mktemp("/tmp/krb5_adm_$<_XXXXXXX");
		$cc_krb = Authen::Krb5::cc_resolve("FILE:$tmpfile");
		$cc_krb->initialize($client);
		$cc_ldap = Authen::Krb5::cc_default();
		Authen::Krb5::get_in_tkt_with_password($client, $server, $pw, $cc_krb) or die "Could not log on to Kerberos as administrator:" . Authen::Krb5::error(Authen::Krb5::error());
		Authen::Krb5::get_in_tkt_with_password($client, $tgt, $pw, $cc_ldap) or die "Could not log on to Kerberos as administrator:" . Authen::Krb5::error(Authen::Krb5::error());
		$self->{priv_kadm_cc} = $cc_krb;
		$self->{priv_kadm_ccname} = "FILE:$tmpfile";
=======
	#	$tmpfile = mktemp("/tmp/krb5_adm_$<_XXXXXXX");
	#	$cc = Authen::Krb5::cc_resolve("FILE:$tmpfile");
		$cc = Authen::Krb5::cc_default();
		$cc->initialize($client);
		Authen::Krb5::get_in_tkt_with_password($client, $server, $pw, $cc) or die "Could not log on to Kerberos as administrator:" . Authen::Krb5::error(Authen::Krb5::error());
		$self->{priv_kadm_cc} = $cc;
	#	$self->{priv_kadm_ccname} = "FILE:$tmpfile";
		$self->{priv_kadm_ccname} = Authen::Krb5::cc_default_name();
	#	$ENV{KRB5CCNAME}=$self->{priv_kadm_ccname};
>>>>>>> cb69f3bb
	}
}

=pod

=item logout_admin( )

This subroutine destroys the credentials cache created with
login_admin(). Calling it is optional; the destructor will take care of
it if you forget.

=cut

sub logout_admin($) {
	my $self = shift;

	if(!defined($self->{priv_kadm_cc})) {
		return;
	}
	$self->{priv_kadm_cc}->destroy();
}

=pod

=item makeadmin(USER, PASSWORD )

This subroutine will create a user/admin principal, effectively making
the specified user an administrator.

The parameter USER should contain the username of the user to be made
administrator, without the /admin suffix; the parameter PASSWORD should
contain their administrator password. Please note that for kerberos, the
'user@REALM' and 'user/admin@REALM' are completely unrelated.

=cut

sub makeadmin($$$) {
	my $self = shift;
	my $user = shift;
	my $password = shift;

	open KADMIN, "/usr/sbin/kadmin -r " . $self->{realm} . " -c " . $self->{priv_kadm_ccname} . " -q 'addprinc -randkey $user/admin\@" . $self->{realm} . "'|";
	while(<KADMIN>) { }
	close KADMIN;
}

=pod

=item setpassword(NEWPASSWORD)

Sets the password of a user. Will use the configuration variable realm
to generate a principal based on the user. 

=cut

sub setpassword($$$) {
	my $self = shift;
	my $user = shift;
	my $newpw = shift;

	$self->need_admin_krb();
	if(!defined($newpw)||!defined($user)) {
		die "Programmer error";
	}
	# This is rather unsafe. We really, really need some better way to do
	# this, but the Perl library is currently not yet functional...
	open KADMIN, "/usr/sbin/kadmin -r " . $self->{realm} . " -c " . $self->{priv_kadm_ccname} . " -q 'cpw -pw $newpw $user\@" . $self->{realm} . "'|";
	while(<KADMIN>) { }
	close KADMIN;
}

sub findHighestUid($) {
	my $self = shift;
	my $ldap;
	my $res;
	my $entry;

	$ldap = $self->{priv_ldapobj};
	$self->{priv_minuid} = $self->{minuid} unless defined($self->{priv_minuid});
	do {
		$res=$ldap->search(base => $self->{userbase},
				   filter => "(objectClass=posixAccount)",
				   scope => 'sub',
				   attrs => [ 'uidNumber' ]);
		$res->code && die $res->error;
		foreach $entry ($res->entries) {
			my $val = $entry->get_value("uidNumber");
			$self->{priv_minuid} = ($val > $self->{priv_minuid} ? $val : $self->{priv_minuid});
		}
		$res=$ldap->search(base => $self->{userbase},
				   filter => "(&(objectClass=posixAccount)(uidNumber=" . ($self->{priv_minuid} + 1) . "))",
				   scope => 'sub',
				   attrs => [ 'uidNumber' ]);
	} while ($res->count());
}

sub findHighestGid($) {
	my $self = shift;
	my $ldap;
	my $res;
	my $entry;

	$ldap = $self->{priv_ldapobj};
	$self->{priv_mingid} = $self->{mingid} unless defined($self->{priv_mingid});
	do {
		$res=$ldap->search(base => $self->{ldapgroupbase},
				   filter => "(objectClass=posixGroup)",
				   scope => 'sub',
				   attrs => [ 'gidNumber' ]);
		$res->code && die->$res->error;
		foreach $entry ($res->entries) {
			my $val = $entry->get_value("gidNumber");
			$self->{priv_mingid} = ($val > $self->{priv_mingid} ? $val : $self->{priv_mingid});
		}
	} while ($res->count());
}

sub addmembers($$\@) {
	my $self = shift;
	my $group = shift;
	my $members = shift;
	my $member;

	$self->need_ldap();
	foreach $member(@$members) {
		$self->{priv_ldapobj}->modify("gid=$group, " . $self->{ldapgroupbase}, add => { "memberuid", $member });
	}
}

sub deluser($$) {
	my $self = shift;
	my $user = shift;
	my $ldap;
	my $res;

	$self->need_ldap();
	$self->need_admin_krb();
	$ldap = $self->{priv_ldapobj};
<<<<<<< HEAD
	$res = $ldap->search(base => $self->{userbase}, filter => "(&(objectClass=posixAccount)(uid=$user))");
=======
	$res = $ldap->search(base => $self->{userbase},
			     filter => "(&(objectClass=posixAccount)(uid=$user))");
>>>>>>> cb69f3bb
	$res->code && $res->error;
	die "Could not remove user: user does not exist\n" unless $res->count();
	for my $entry($res->entries()) {
		$ldap->delete($entry);
	}
<<<<<<< HEAD
	open2 \*KADMIN, \*KADMW, "/usr/sbin/kadmin", "-r", $self->{realm}, "-c", $self->{priv_kadm_ccname}, "-q", "'delprinc $user\@" . $self->{realm} . "'";
	while(<KADMIN>) {
		if(/Are you sure you want to delete/) {
			print KADMW "yes\n";
		}
	}
	close KADMIN;
	close KADMW;
	open2 \*KADMIN, \*KADMW, "/usr/sbin/kadmin", "-r", $self->{realm}, "-c", $self->{priv_kadm_ccname}, "-q", "'delprinc $user/admin\@" . $self->{realm} . "'";
	while(<KADMIN>) {
		if(/Are you sure you want to delete/) {
			print KADMW "yes\n";
		}
	}
	close KADMIN;
	close KADMW;
=======
	open KADMIN, "/usr/sbin/kadmin -r " . $self->{realm} . " -c " . $self->{priv_kadm_ccname} . " -q 'delprinc $user\@" . $self->{realm} . "'|";
	while(<KADMIN>) { }
	close KADMIN;
	open KADMIN, "/usr/sbin/kadmin -r " . $self->{realm} . " -c " . $self->{priv_kadm_ccname} . " -q 'delprinc $user/admin\@" . $self->{realm} . "'|";
	while(<KADMIN>) { }
	close KADMIN;
>>>>>>> cb69f3bb
}

=pod

=back

=head1 AUTHORS

Kla was written by Wouter Verhelst <wouter@nixsys.be>. Please send bug reports
to me.

=cut<|MERGE_RESOLUTION|>--- conflicted
+++ resolved
@@ -581,13 +581,8 @@
 
 =item needs_logon()
 
-<<<<<<< HEAD
-returns true if we need to log on in order to be able to do operations
-that require administrator privileges
-=======
 returns TRUE if we need to log on in order to be able to do operations
 that require administrator privileges.
->>>>>>> cb69f3bb
 
 =cut
 
@@ -603,11 +598,7 @@
 		$self->{realm} = Authen::Krb5::get_default_realm();
 	}
 	if(!exists($self->{kadm_princ})) {
-<<<<<<< HEAD
-		$self->{kadm_princ} = $ENV{USER} . "/admin\@" . $self->{realm}
-=======
 		$self->{kadm_princ} = $ENV{USER} . "/admin\@" . $self->{realm};
->>>>>>> cb69f3bb
 	}
 	$cc = Authen::Krb5::cc_default();
 	$princname = $cc->get_principal();
@@ -617,12 +608,9 @@
 	}
 	return 1;
 }
-<<<<<<< HEAD
-=======
-
-=pod
-
->>>>>>> cb69f3bb
+
+=pod
+
 =item login_admin(PASSWORD)
 
 Log in to the Kerberos server as an admin user (username/admin@REALM).
@@ -638,7 +626,6 @@
 sub login_admin($$) {
 	my $self = shift;
 	my $pw = shift;
-<<<<<<< HEAD
 	my $ctx;
 	my $cc_ldap;
 	my $cc_krb;
@@ -646,13 +633,7 @@
 	my $tname;
 
 	if(!exists($self->{priv_krbctx})) {
-		$self->{ctx} = Authen::Krb5::init_context();
-=======
-	my $cc;
-
-	if(!exists($self->{priv_krbctx})) {
 		$self->{priv_krbctx} = Authen::Krb5::init_context();
->>>>>>> cb69f3bb
 	}
 	if(!exists($self->{realm})) {
 		$self->{realm} = Authen::Krb5::get_default_realm();
@@ -661,16 +642,12 @@
 		$self->{kadm_princ} = $ENV{USER} . "/admin\@" . $self->{realm};
 	}
 	if(!exists($self->{priv_kadm_cc})) {
-<<<<<<< HEAD
 		# XXX This is ugly, but the API is horribly broken.
-=======
->>>>>>> cb69f3bb
 		my $client=Authen::Krb5::parse_name($self->{kadm_princ});
 		my $server=Authen::Krb5::parse_name("kadmin/admin\@" . $self->{realm});
 		my $tgt = Authen::Krb5::parse_name("krbtgt/" . $self->{realm} . '@' . $self->{realm});
 		my $error;
 
-<<<<<<< HEAD
 		$tmpfile = mktemp("/tmp/krb5_adm_$<_XXXXXXX");
 		$cc_krb = Authen::Krb5::cc_resolve("FILE:$tmpfile");
 		$cc_krb->initialize($client);
@@ -679,17 +656,6 @@
 		Authen::Krb5::get_in_tkt_with_password($client, $tgt, $pw, $cc_ldap) or die "Could not log on to Kerberos as administrator:" . Authen::Krb5::error(Authen::Krb5::error());
 		$self->{priv_kadm_cc} = $cc_krb;
 		$self->{priv_kadm_ccname} = "FILE:$tmpfile";
-=======
-	#	$tmpfile = mktemp("/tmp/krb5_adm_$<_XXXXXXX");
-	#	$cc = Authen::Krb5::cc_resolve("FILE:$tmpfile");
-		$cc = Authen::Krb5::cc_default();
-		$cc->initialize($client);
-		Authen::Krb5::get_in_tkt_with_password($client, $server, $pw, $cc) or die "Could not log on to Kerberos as administrator:" . Authen::Krb5::error(Authen::Krb5::error());
-		$self->{priv_kadm_cc} = $cc;
-	#	$self->{priv_kadm_ccname} = "FILE:$tmpfile";
-		$self->{priv_kadm_ccname} = Authen::Krb5::cc_default_name();
-	#	$ENV{KRB5CCNAME}=$self->{priv_kadm_ccname};
->>>>>>> cb69f3bb
 	}
 }
 
@@ -828,18 +794,13 @@
 	$self->need_ldap();
 	$self->need_admin_krb();
 	$ldap = $self->{priv_ldapobj};
-<<<<<<< HEAD
-	$res = $ldap->search(base => $self->{userbase}, filter => "(&(objectClass=posixAccount)(uid=$user))");
-=======
 	$res = $ldap->search(base => $self->{userbase},
 			     filter => "(&(objectClass=posixAccount)(uid=$user))");
->>>>>>> cb69f3bb
 	$res->code && $res->error;
 	die "Could not remove user: user does not exist\n" unless $res->count();
 	for my $entry($res->entries()) {
 		$ldap->delete($entry);
 	}
-<<<<<<< HEAD
 	open2 \*KADMIN, \*KADMW, "/usr/sbin/kadmin", "-r", $self->{realm}, "-c", $self->{priv_kadm_ccname}, "-q", "'delprinc $user\@" . $self->{realm} . "'";
 	while(<KADMIN>) {
 		if(/Are you sure you want to delete/) {
@@ -856,14 +817,6 @@
 	}
 	close KADMIN;
 	close KADMW;
-=======
-	open KADMIN, "/usr/sbin/kadmin -r " . $self->{realm} . " -c " . $self->{priv_kadm_ccname} . " -q 'delprinc $user\@" . $self->{realm} . "'|";
-	while(<KADMIN>) { }
-	close KADMIN;
-	open KADMIN, "/usr/sbin/kadmin -r " . $self->{realm} . " -c " . $self->{priv_kadm_ccname} . " -q 'delprinc $user/admin\@" . $self->{realm} . "'|";
-	while(<KADMIN>) { }
-	close KADMIN;
->>>>>>> cb69f3bb
 }
 
 =pod
